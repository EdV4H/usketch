--- conflicted
+++ resolved
@@ -16,11 +16,8 @@
 export interface WhiteboardStore extends WhiteboardState {
 	// State additions
 	activeTool: string;
-<<<<<<< HEAD
+	selectionIndicator: SelectionIndicatorState;
 	effects: Record<string, Effect>;
-=======
-	selectionIndicator: SelectionIndicatorState;
->>>>>>> 7dce3073
 
 	// Actions
 	addShape: (shape: Shape) => void;
@@ -71,15 +68,12 @@
 	camera: { x: 0, y: 0, zoom: 1 },
 	currentTool: "select",
 	activeTool: "select",
-<<<<<<< HEAD
-	effects: {},
-=======
 	selectionIndicator: {
 		bounds: null,
 		visible: false,
 		selectedCount: 0,
 	},
->>>>>>> 7dce3073
+	effects: {},
 
 	// Actions
 	addShape: (shape: Shape) => {
